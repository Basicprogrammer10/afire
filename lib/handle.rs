// Import STD libraries
use std::net::TcpStream;

// Feature Imports
#[cfg(not(feature = "panic_handler"))]
use crate::Middleware;
#[cfg(feature = "panic_handler")]
use std::panic;

// Import local files
use crate::common::{any_string, has_header, reason_phrase, trim_end_bytes};
use crate::content_type::Content;
use crate::header::{headers_to_string, Header};
use crate::http;
use crate::method::Method;
use crate::middleware::{HandleError, MiddleRequest, MiddleResponse};
use crate::request::Request;
use crate::response::Response;
use crate::route::RouteType;
use crate::server::Server;

/// Handle a request
pub(crate) fn handle_connection<State>(
    stream: &mut TcpStream,
    this: &Server<State>,
) -> (Request, Result<Response, HandleError>)
where
    State: 'static + Send + Sync,
{
    // Init (first) Buffer
    let mut buffer = vec![0; this.buff_size];

    if this.socket_timeout.is_some() {
        stream.set_read_timeout(this.socket_timeout).unwrap();
        stream.set_write_timeout(this.socket_timeout).unwrap();
    }

    // Read stream into buffer
    match (this.socket_handler.socket_read)(stream, &mut buffer) {
        Some(_) => {}
        None => return (Request::new_empty(), Err(HandleError::StreamRead)),
    };

    #[cfg(feature = "dynamic_resize")]
    {
        // Get Buffer as string for parseing content length header
        let stream_string = String::from_utf8_lossy(&buffer);

        // Get Content-Length header
        // If header shows thar more space is needed,
        // make a new buffer read the rest of the stream and add it to the first buffer
        if let Some(dyn_buf) = http::get_request_headers(&stream_string)
            .iter()
            .find(|x| x.name == "Content-Length")
        {
            let header_size = http::get_header_size(&stream_string);
            let content_length = dyn_buf.value.parse::<usize>().unwrap_or(0);
            let new_buffer_size = (content_length as i64 + header_size as i64) as usize;

            if new_buffer_size > this.buff_size {
                buffer.reserve(content_length + header_size);
            }

            trim_end_bytes(&mut buffer);
            let mut new_buffer = vec![0; new_buffer_size - buffer.len()];
            (this.socket_handler.socket_read_exact)(stream, &mut new_buffer).unwrap();
            buffer.extend(new_buffer);
        };
    }

    // Remove trailing null bytes
    trim_end_bytes(&mut buffer);

    // TODO: Parse Bytes
    // TODO: Have one mut HTTP string that is chipted away at theough parseing

    // Get Buffer as string for parseing Path, Method, Query, etc
    let stream_string = String::from_utf8_lossy(&buffer);

    // Make Request Object
    let req_method = http::get_request_method(&stream_string);
    let req_path = http::get_request_path(&stream_string);
    let req_query = http::get_request_query(&stream_string);
    let body = http::get_request_body(&buffer);
    let headers = http::get_request_headers(&stream_string);
    #[cfg(feature = "cookies")]
    let cookies = http::get_request_cookies(&stream_string);

    let mut req = Request {
        method: req_method,
        path: req_path,
        query: req_query,
        headers,
        #[cfg(feature = "cookies")]
        cookies,
        body,
        address: stream.peer_addr().unwrap().to_string(),
        raw_data: buffer,
        #[cfg(feature = "path_patterns")]
        path_params: Vec::new(),
    };

    // Use middleware to handle request
    for middleware in this.middleware.iter().rev() {
        #[cfg(feature = "panic_handler")]
        {
            let result = panic::catch_unwind(panic::AssertUnwindSafe(|| middleware.pre(&req)));

            match result {
                Ok(i) => match i {
                    MiddleRequest::Continue => {}
                    MiddleRequest::Add(i) => req = i,
                    MiddleRequest::Send(i) => return (req, Ok(i)),
                },
                Err(e) => return (req.to_owned(), Err(HandleError::Panic(req, any_string(e)))),
            }
        }

        #[cfg(not(feature = "panic_handler"))]
        {
            let result = middleware.pre(&req);
            match result {
                MiddleRequest::Continue => {}
                MiddleRequest::Add(i) => req = i,
                MiddleRequest::Send(i) => return (req, Ok(i)),
            }
        }
    }

    // Loop through all routes and check if the request matches
    for route in this.routes.iter().rev() {
        let path_match = route.path.match_path(req.path.clone());
        if (req.method == route.method || route.method == Method::ANY) && path_match.is_some() {
            // Set the Pattern params of the Request
            #[cfg(feature = "path_patterns")]
            {
                req.path_params = path_match.unwrap_or_default();
            }

            // Optionally enable automatic panic handling
            #[cfg(feature = "panic_handler")]
            {
<<<<<<< HEAD
                let result =
                    panic::catch_unwind(panic::AssertUnwindSafe(|| match &route.handler {
                        RouteType::Stateless(i) => (i)(req.clone()),
                        RouteType::Statefull(i) => (i)(
                            this.state.clone().expect("State not initialized"),
                            req.to_owned(),
                        ),
                    }));
=======
                let result = panic::catch_unwind(panic::AssertUnwindSafe(|| {
                    (route.handler)(req.to_owned())
                }));
>>>>>>> 0fd15ef1
                let err = match result {
                    Ok(i) => return (req, Ok(i)),
                    Err(e) => any_string(e),
                };

                return (req.to_owned(), Err(HandleError::Panic(req, err)));
            }

            #[cfg(not(feature = "panic_handler"))]
            {
                return (req.to_owned(), Ok((route.handler)(req)));
            }
        }
    }

    // If no route was found, return a default 404
    (
        req.to_owned(),
        Err(HandleError::NotFound(req.method, req.path)),
    )
}

pub(crate) fn response_http<State>(
    this: &Server<State>,
    req: &Request,
    mut res: Result<Response, HandleError>,
) -> (Vec<u8>, Response)
where
    State: 'static + Send + Sync,
{
    for middleware in this.middleware.iter().rev() {
        #[cfg(feature = "panic_handler")]
        {
            let result = panic::catch_unwind(panic::AssertUnwindSafe(|| {
                middleware.post(req, res.to_owned())
            }));

            match result {
                Ok(i) => match i {
                    MiddleResponse::Continue => {}
                    MiddleResponse::Add(i) => res = Ok(i),
                    MiddleResponse::Send(i) => {
                        res = Ok(i);
                        break;
                    }
                },
                Err(e) => res = Err(HandleError::Panic(req.to_owned(), any_string(e))),
            }
        }

        #[cfg(not(feature = "panic_handler"))]
        {
            let result = middleware.post(req, res.to_owned());
            match result {
                MiddleResponse::Continue => {}
                MiddleResponse::Add(i) => res = Ok(i),
                MiddleResponse::Send(i) => {
                    res = Ok(i);
                    break;
                }
            }
        }
    }

    let res = match res {
        Ok(i) => i,
        Err(e) => error_response(e, this),
    };

    // Add default headers to response
    // Only the ones that arent already in the response
    let mut headers = res.headers.clone();
    for i in &this.default_headers {
        if !has_header(&headers, &i.name) {
            headers.push(i.clone());
        }
    }
    // headers.append(&mut this.default_headers.clone());

    // Add content-length header to response if it hasent already been deifned by the route or defult headers
    if !has_header(&headers, "Content-Length") {
        headers.push(Header::new("Content-Length", &res.data.len().to_string()));
    }

    // Convert the response to a string
    // TODO: Use Bytes instead of String
    let status = res.status;
    let mut response = format!(
        "HTTP/1.1 {} {}\r\n{}\r\n\r\n",
        status,
        res.reason
            .to_owned()
            .unwrap_or_else(|| reason_phrase(status)),
        headers_to_string(headers)
    )
    .as_bytes()
    .to_vec();

    // Add Bytes of data to response
    response.append(&mut res.data.to_owned());

    (response, res)
}

fn error_response<State>(res: HandleError, server: &Server<State>) -> Response
where
    State: 'static + Send + Sync,
{
    match res {
        HandleError::StreamRead => Response::new()
            .status(500)
            .text("Error Reading Stream")
            .content(Content::TXT),
        HandleError::NotFound(method, path) => Response::new()
            .status(404)
            .text(format!("Cannot {} {}", method, path))
            .content(Content::TXT),
        #[cfg(feature = "panic_handler")]
        HandleError::Panic(r, e) => (server.error_handler)(r, e),
        #[cfg(not(feature = "panic_handler"))]
        HandleError::Panic(_, _) => unreachable!(),
    }
}<|MERGE_RESOLUTION|>--- conflicted
+++ resolved
@@ -140,7 +140,6 @@
             // Optionally enable automatic panic handling
             #[cfg(feature = "panic_handler")]
             {
-<<<<<<< HEAD
                 let result =
                     panic::catch_unwind(panic::AssertUnwindSafe(|| match &route.handler {
                         RouteType::Stateless(i) => (i)(req.clone()),
@@ -149,11 +148,6 @@
                             req.to_owned(),
                         ),
                     }));
-=======
-                let result = panic::catch_unwind(panic::AssertUnwindSafe(|| {
-                    (route.handler)(req.to_owned())
-                }));
->>>>>>> 0fd15ef1
                 let err = match result {
                     Ok(i) => return (req, Ok(i)),
                     Err(e) => any_string(e),
