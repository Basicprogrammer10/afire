--- conflicted
+++ resolved
@@ -176,11 +176,7 @@
     }
 }
 
-<<<<<<< HEAD
-// Impl Default for Response
-=======
 // Impl Defult for Response
->>>>>>> 4b95d5b9
 impl Default for Response {
     fn default() -> Response {
         Response::new()
