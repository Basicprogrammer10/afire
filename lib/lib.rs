<<<<<<< HEAD
/*!
# 🔥 afire <a href="https://github.com/Basicprogrammer10/afire/actions"><img src="https://img.shields.io/github/workflow/status/Basicprogrammer10/afire/CI?label=Tests"></a> <a href="#"><img src="https://img.shields.io/tokei/lines/github/Basicprogrammer10/afire?label=Total%20Lines"></a> <a href="https://crates.io/crates/afire"><img alt="Crates.io" src="https://img.shields.io/crates/v/afire"> <img src="https://img.shields.io/crates/d/afire?label=Downloads"></a>

A blazing fast dependency free web framework for Rust

## 💠 Install

Just add the following to your `Cargo.toml`:

```toml
[dependencies]
afire = "1.1.0"
```

## 📄 Info

This is kinda like express.js for rust. It is not _that_ complicated but it still makes development of apis / web servers much easier. It supports Middleware and comes with some built in for Static File Serving, Logging and Rate limiting.

For more information on this lib check the docs [here](https://crates.io/crates/afire)

## 💥 Examples

For some examples go [here](https://github.com/Basicprogrammer10/afire/tree/main/examples).

Here is a super simple example:

```rust
// Import Lib
use afire::{Server, Method, Response, Header, Content};

// Create Server
let mut server = Server::<()>::new("localhost", 8080);

// Add a route
server.route(Method::GET, "/greet/{name}", |req| {
  let name = req.path_param("name").unwrap();

  Response::new()
    .text(format!("Hello, {}", name))
    .content(Content::TXT)
});

// Start the server
// This is blocking
# server.set_run(false);
server.start().unwrap();
```

## 🔧 Features

Here I will outline interesting features that are available in afire.

- Builtin Middleware

afire comes with some builtin extensions in the form of middleware.
Currently the builtin middleware includes [rate_limit](), [logging](), and [serve_static]().
For these you will need to enable the features.

To use these extra features enable them like this:

```toml
afire = { version = "1.1.0", features = ["rate_limit", "logging", "serve_static"] }
```

- Content Types

As an easy way to set the Content-Type of a Response you can use the `.content` methood of the Response.
Then you can put one of the common predefined types.

```rust
// Import Lib
use afire::{Server, Method, Response, Header, Content};

// Create Server
let mut server = Server::<()>::new("localhost", 8080);

// Add a route
server.route(Method::GET, "/", |_req| {
  Response::new()
    .text("Hello, World!")
    .content(Content::TXT)
});

// Start the server
// This is blocking
# server.set_run(false);
server.start().unwrap();
```
*/

// #![feature(test)]
=======
#![doc = include_str!("../README.md")]
>>>>>>> 0fd15ef1
#![warn(missing_docs)]

#[doc(hidden)]
pub const VERSION: &str = "1.1.0*";

// Export Internal Functions
#[macro_use]
pub mod internal;

// Import Internal Functions
mod handle;
mod thread_pool;
use internal::common;
use internal::http;
use internal::path;

// The main server
mod server;
pub use self::server::Server;

// HTTP Header relates things
mod header;
pub use self::header::Header;

// Different types of requests e.g. GET, POST, PUT, DELETE
mod method;
pub use self::method::Method;

// Routing - the main way of getting things done
mod route;
pub use self::route::Route;

// A request object to hold all the information about a request
mod request;
pub use self::request::Request;

// A response object that is used to define data to send to the client
mod response;
pub use self::response::Response;

// Query string stuff
mod query;
pub use self::query::Query;

// Content Types
mod content_type;
pub use content_type::Content;

// Middleware and stuff
pub mod middleware;
pub use middleware::Middleware;

// Cookies 🍪
#[cfg(feature = "cookies")]
mod cookie;
#[cfg(feature = "cookies")]
pub use self::cookie::{Cookie, SetCookie};

/// The Prelude is a collection of very commenly used *things* in afire
/// Unless you are using extentions or internial lower level stuff
pub mod prelude {
    pub use crate::{
        middleware::{HandleError, MiddleRequest, MiddleResponse, Middleware},
        Content, Header, Method, Request, Response, Server,
    };
    #[cfg(feature = "cookies")]
    pub use crate::{Cookie, SetCookie};
}

// Extra Features
#[cfg(feature = "extensions")]
mod extensions;
#[cfg(feature = "extensions")]
pub mod extension {
    //! Built in Extensions
    //!
    //! - Serve Static
    //! - RateLimit
    //! - Logger
    //! - Response Cache
    //! - Request Id
    pub use crate::extensions::{
        cache::{self, Cache},
        logger::{self, Logger},
        ratelimit::RateLimiter,
        request_id::RequestId,
        serve_static::{self, ServeStatic},
    };
}

// Unit Tests
#[cfg(test)]
mod tests;<|MERGE_RESOLUTION|>--- conflicted
+++ resolved
@@ -1,98 +1,4 @@
-<<<<<<< HEAD
-/*!
-# 🔥 afire <a href="https://github.com/Basicprogrammer10/afire/actions"><img src="https://img.shields.io/github/workflow/status/Basicprogrammer10/afire/CI?label=Tests"></a> <a href="#"><img src="https://img.shields.io/tokei/lines/github/Basicprogrammer10/afire?label=Total%20Lines"></a> <a href="https://crates.io/crates/afire"><img alt="Crates.io" src="https://img.shields.io/crates/v/afire"> <img src="https://img.shields.io/crates/d/afire?label=Downloads"></a>
-
-A blazing fast dependency free web framework for Rust
-
-## 💠 Install
-
-Just add the following to your `Cargo.toml`:
-
-```toml
-[dependencies]
-afire = "1.1.0"
-```
-
-## 📄 Info
-
-This is kinda like express.js for rust. It is not _that_ complicated but it still makes development of apis / web servers much easier. It supports Middleware and comes with some built in for Static File Serving, Logging and Rate limiting.
-
-For more information on this lib check the docs [here](https://crates.io/crates/afire)
-
-## 💥 Examples
-
-For some examples go [here](https://github.com/Basicprogrammer10/afire/tree/main/examples).
-
-Here is a super simple example:
-
-```rust
-// Import Lib
-use afire::{Server, Method, Response, Header, Content};
-
-// Create Server
-let mut server = Server::<()>::new("localhost", 8080);
-
-// Add a route
-server.route(Method::GET, "/greet/{name}", |req| {
-  let name = req.path_param("name").unwrap();
-
-  Response::new()
-    .text(format!("Hello, {}", name))
-    .content(Content::TXT)
-});
-
-// Start the server
-// This is blocking
-# server.set_run(false);
-server.start().unwrap();
-```
-
-## 🔧 Features
-
-Here I will outline interesting features that are available in afire.
-
-- Builtin Middleware
-
-afire comes with some builtin extensions in the form of middleware.
-Currently the builtin middleware includes [rate_limit](), [logging](), and [serve_static]().
-For these you will need to enable the features.
-
-To use these extra features enable them like this:
-
-```toml
-afire = { version = "1.1.0", features = ["rate_limit", "logging", "serve_static"] }
-```
-
-- Content Types
-
-As an easy way to set the Content-Type of a Response you can use the `.content` methood of the Response.
-Then you can put one of the common predefined types.
-
-```rust
-// Import Lib
-use afire::{Server, Method, Response, Header, Content};
-
-// Create Server
-let mut server = Server::<()>::new("localhost", 8080);
-
-// Add a route
-server.route(Method::GET, "/", |_req| {
-  Response::new()
-    .text("Hello, World!")
-    .content(Content::TXT)
-});
-
-// Start the server
-// This is blocking
-# server.set_run(false);
-server.start().unwrap();
-```
-*/
-
-// #![feature(test)]
-=======
 #![doc = include_str!("../README.md")]
->>>>>>> 0fd15ef1
 #![warn(missing_docs)]
 
 #[doc(hidden)]
