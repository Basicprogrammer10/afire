# 0.1.7*
- Add Panic Message to Error Handel
<<<<<<< HEAD
- Add http.rs to move raw http parseing out of server.rs
- Start / Start Threaded returns Option
- Add .unwrap to all server.starts in examples
=======
- Add http.rs to move raw http parsing out of server.rs
- Add optinal Socket Timeout
- Dont give up on cookie parsing if cookie header is malformed
>>>>>>> 9827a939

# 0.1.6
- Add Example for Logging
- Add Example for Rate Limiter
- Improve Rate limiter
- Add More Function Docs
- Show Query data in Info Logger
- Ignore extra slashes in path
- Remove nose.txt... don't know how that got there :P
- Don't unwrap stream.read, ignore errors like a good programmer
- Fix Routeing Issue
- Ignore Case in Method String
- Add different Reason Phrase for the status codes
- Update Server Header to add Version
- Cleanup Raw HTTP Parsing
- Fix / Update some examples
- Update Logger Middleware

# 0.1.5
- Add a route error handler
- Add `set_error_handler` fn to set the error handler
- Implement clone for more structs
- Add More Examples
- Put default headers after route headers
- Auto decode URL encoded Queries
- Update Readme
- Proper Spelling In Description
- Add support for Request Cookies
- Add Cookies to a Feature
- Add Support for Response Cookies
- Deprecate .any routes (Use `.route(Method::ANY...)` instead)
- Make Built in middleware less garbage


# 0.1.4
- Allow responding with bytes, not just strings
- Add Serving Favoricon as example thing

# 0.1.3
- Add Support for query strings in paths
- Add More docs for Query

# 0.1.2
- Fix a bug where '.any' routes were not working

# 0.1.1
- Add Optional Rate limiter *beta*
- Update readme abit
- Copy new readme to lib.rs
- Add internal docs to Ratelimit
- Add Optional Logger *beta*
- Update Keywords in Cargo.toml
- Update Version number in Cargo.toml
- Make a function to add default headers to a server
- Don't let Logger Crash in debug mode if there are no headers
- Code Cleanup<|MERGE_RESOLUTION|>--- conflicted
+++ resolved
@@ -1,14 +1,11 @@
 # 0.1.7*
 - Add Panic Message to Error Handel
-<<<<<<< HEAD
 - Add http.rs to move raw http parseing out of server.rs
 - Start / Start Threaded returns Option
 - Add .unwrap to all server.starts in examples
-=======
 - Add http.rs to move raw http parsing out of server.rs
 - Add optinal Socket Timeout
 - Dont give up on cookie parsing if cookie header is malformed
->>>>>>> 9827a939
 
 # 0.1.6
 - Add Example for Logging
