# 0.2.1
- Only Build common::remove_address_port if logger or rate-limiter are enabled
- Make Header name / value Public
- Serve Static Middleware
- Make Routes use Closures
- Remove Threadpool (for now)
- Make Error handler use a closure
- Rename `set_error_handler` to `error_handler`
- Rename `set_socket_timeout` to `socket_timeout`
- Update Serve Static Example to use Middleware
- Allow for Manually setting the reason phrase
- Support URL encoded cookies
<<<<<<< HEAD
- Add a `header` method on Request to get headers
=======
- Rename `add_default_header` to `default_header`
- Store Raw Request data and Request body as `Vec<u8>`
- Fix Panic Handler feature compile problems
- Dont use an Option for Vec of default headers
- Fix Header Parseing
>>>>>>> 033c0d9f

# 0.2.0
- Response Overhaul, Now more like a Response Builder
- Update *every* example with new syntax...
- Small improvement to Query parsing
- Update SetCookie Function Names
- Update Cookie Example
- Add a Build Script to write the Readme from the docstring in lib.rs
- Use Generics for more functions that take &str / Strings to just impl Display
- Rename .every to .middleware
- Update Readme in /examples
- Add a dynamic buffer resize feature
- Update Logger Middleware to be a builder
- Add Path Pram Example in 04_data

# 0.1.7
- Add Panic Message to Error Handel
- Add http.rs to move raw http parsing out of server.rs
- Start / Start Threaded returns Option
- Add .unwrap to all server.starts in examples
- Add http.rs to move raw http parsing out of server.rs
- Dont give up on cookie parsing if cookie header is malformed
- Add optional Socket Timeout
- Add Socket Timeout Docs

# 0.1.6
- Add Example for Logging
- Add Example for Rate Limiter
- Improve Rate limiter
- Add More Function Docs
- Show Query data in Info Logger
- Ignore extra slashes in path
- Remove nose.txt... don't know how that got there :P
- Don't unwrap stream.read, ignore errors like a good programmer
- Fix Routing Issue
- Ignore Case in Method String
- Add different Reason Phrase for the status codes
- Update Server Header to add Version
- Cleanup Raw HTTP Parsing
- Fix / Update some examples
- Update Logger Middleware

# 0.1.5
- Add a route error handler
- Add `set_error_handler` fn to set the error handler
- Implement clone for more structs
- Add More Examples
- Put default headers after route headers
- Auto decode URL encoded Queries
- Update Readme
- Proper Spelling In Description
- Add support for Request Cookies
- Add Cookies to a Feature
- Add Support for Response Cookies
- Deprecate .any routes (Use `.route(Method::ANY...)` instead)
- Make Built in middleware less garbage


# 0.1.4
- Allow responding with bytes, not just strings
- Add Serving Favoricon as example thing

# 0.1.3
- Add Support for query strings in paths
- Add More docs for Query

# 0.1.2
- Fix a bug where '.any' routes were not working

# 0.1.1
- Add Optional Rate limiter *beta*
- Update readme abit
- Copy new readme to lib.rs
- Add internal docs to Ratelimit
- Add Optional Logger *beta*
- Update Keywords in Cargo.toml
- Update Version number in Cargo.toml
- Make a function to add default headers to a server
- Don't let Logger Crash in debug mode if there are no headers
- Code Cleanup<|MERGE_RESOLUTION|>--- conflicted
+++ resolved
@@ -10,15 +10,12 @@
 - Update Serve Static Example to use Middleware
 - Allow for Manually setting the reason phrase
 - Support URL encoded cookies
-<<<<<<< HEAD
-- Add a `header` method on Request to get headers
-=======
 - Rename `add_default_header` to `default_header`
 - Store Raw Request data and Request body as `Vec<u8>`
 - Fix Panic Handler feature compile problems
 - Dont use an Option for Vec of default headers
 - Fix Header Parseing
->>>>>>> 033c0d9f
+- Add a `header` method on Request to get headers
 
 # 0.2.0
 - Response Overhaul, Now more like a Response Builder
