<<<<<<< HEAD
# 2.3.0

Coming Soon

- Build extension docs on docs.rs
- The thread pool can now be resized at runtime.
- `Server::start_threaded` has been replaced with `Server::workers` to set the number of worker threads and the normal `Server::start`.
- Supply a context to all route handlers.
  The context contains a reference to the server, request, and acts as a response builder.
  Note: This also allows access to the thread_pool for both executing tasks and resizing it.
- Remove the `stateful_route` method, use normal routes with `ctx.app()` instead.
- You can now send responses before the route handler ends.
  This allows you to easily send a response and then do some work after the response is sent as to not block the client.
- Responses can be sent from other threads.
  You will have to notify the handler that you will be sending a response after the handler function returns with `ctx.guarantee_will_send()`.
- Allow returning any error type from route handlers.
  This is done with a return type of `Result<(), Box<dyn Error>>`.
- Allow attaching extra context to an error with [anyhow](https://crates.io/crates/anyhow) like functions: `context`, `with_context`, `status`, `with_status`, `header`, `with_header`.
- Remove `StartupError::NoState` error.
- Make `ForceLockMutex`, `ForceLockRwLock`, and `SingleBarrier` public through the `internal::sync` module.
  - The force lock traits are used to lock a `Mutex` or `RwLock` even if it is poisoned.
  - The `SingleBarrier` is used to have a thread wait until another thread unlocks the barrier.
    The difference from a normal Barrier is that it does not block on both sides, only the waiting side.
- Replace the `TcpStream` in `Request` with `Socket`, a wrapper struct.
  Its used to allow automatically the barrier with a response is sent.
  In the future it might also be used for optional TLS support.
- Move path parameters into Context and use a HashMap instead of a Vec.
- Parse the HTTP version into an enum instead of a string.
- Properly determine weather to use keep-alive or not.
  In HTTP/1.1 keep-alive is opt-out, but previous versions of afire assumed it was opt-in.
  Fixing this produced a 2x performance increase in the benchmarks I ran.
  Now, this is still only a ~500us improvement but hey.
- Filter CLRF characters from headers. This prevents a potential [response splitting attack](https://datatracker.ietf.org/doc/html/rfc7230#section-9.4).
- Properly disallow HTTP/1.1 requests with no Host header.
- Added a new ResponseBody type of Empty.
- Added a `current_thread` function to the threadpool.
- Catch panics at the thread-pool level, not the route handler level.
  This will ensure that a worker will not die, even if internal afire code panics.
=======
# 2.2.1

August 20, 2023

- Properly support `ErrorKind::Interrupted` on streaming responses.
  Previously if a Reader returned any error, afire would just print an error and close the socket.
- Build extension docs on docs.rs
>>>>>>> 386caad3

# 2.2.0

July 02, 2023

- Use binary search on ServeStatic MMIE types (save those clock cycles)
- Some optimizations throughout afire
- Logger can now make use of the `RealIp` extension and log the real ip of the client
- Logger now holds a persistent file handle instead of opening and closing it every time
- In ServeStatic, when paths have the '..', they will now go up a directory instead of being ignored
  Note: The highest you can can go is the data directory that you define, so there is no path traversal vulnerability
- Accept `impl Into<HeaderType>` in `RequestId::new` instead of just `AsRef<str>`.
  This allows for using `HeaderType`s as well as strings to set the header.
- Add a `HEAD` middleware that adds support for the HTTP HEAD method.
- Update `ServeStatic` to send a Content-Length header when streaming a file.
- Add a `TRACE` middleware that adds support for the HTTP TRACE method.
- Add support for [Server-Sent Events](https://developer.mozilla.org/en-US/docs/Web/API/Server-sent_events) (SSE).
- Progress on Websocket support

# 2.1.0

April 24, 2023

- Added a get_query method on Query
- Changed default log level back to Error
- Response flags (Close & End)
- More built-in encoding systems (base64 & sha-1)
- Change encoding system module format
- Multipart request parsing
- CookieJar struct for holding Cookies in the request
- RealIp extension
- Allow serving an IPv6 addr
- Use a `Headers` struct to hold default headers
- Added a HeaderParams struct
- Impl ToHostAddress for &String
- Add Server::app to get a reference to the app
- Increase ServeStatic compatibility with other middleware
- Custom log formatter support
- Optional emoji in logging
- Fix the Display impl on Query
- Add body_str method to Request
- Impl std::error::Error for afire::Error
- Impl Display for error types
- Don't execute format on lower log-levels
- Fix spelling errors
- Fix Logger middleware always appending `?` to the path
- Don't consider sockets closing to be an error (only printed in debug tracing)
- Mild performance improvements in the path matcher with catch-all routes

# 2.0.0

February 11, 2023

- Fix improper URL decoding behavior
- Improve Memory Usage On `Request`s
- Internal code cleanup
- More clear info on IO errors
- Make SocketAddr accessible from Request
- Remade social share image
- Let ServeStatic::new take in strings and paths (previously only strings)
- Remove unnecessary feature flags (cookies, path_patterns, dynamic_resize, path_decode_url)
- More clear info on IO errors
- Improve Memory Usage On `Request`s
- Less cloning internally
- Make SocketAddr accessible from Request
- New error types: Startup / Stream
- Date middleware in extensions
- Another middleware rewrite
- Util module
- All Content variants use charset=utf-8 by default
- HeaderType enum
- Status enum
- New Header methods
- New Query methods
- Encoding module
- Server::new accepts ToHostAddress (Ipv4Addr, String, &str, [u8; 4])
- Rewrote socket handler (this is a big one)
- Trace system
- Streaming response
- Socket keep-alive!
- Request modifier
- Error handler has app state
- Panic if no app state and stateful routes
- Documentation of internal structs
- Fix improper URL decoding behavior
- Internal code cleanup
- Remade social share image
- Let ServeStatic::new take in strings and paths (previously only strings)
- Rewrote lots of documentation with spelling fixes and better code examples
- Remove unnecessary feature flags (cookies, path_patterns, dynamic_resize, path_decode_url)
- Removed cache extension
- Removed socket handler struct (don't think it was ever used)
- Removed the buff_size field from server, its handled automatically now
- Removed `set_run` on the server, its no longer needed internally

# 1.2.0

June 24, 2022

- oh windows,,,
- Fix Path Traversal on windows
- Use AsRef<str> more instead of Display
- Add a serve path to Serve Static
- Serve index from serve path
- Remove the `ignore_trailing_path_slash` feature
- Redo Internal Error handling system
- Middleware use references to Requests and Responses and stuff
- Improve built-in serve_static middleware
- Re organize extension stuff
- RateLimit use RwLock
- Add Request ID Middleware
- Server Wide State
- Add Cache Middleware
- Remove insane build script
- When building http response only add Content-Length and default headers if they are not already present
- Add server state system
- Improved Request Parsing
- Redo Error system
- Remove the requests raw_data felid
- Remove Request::body_string in favor of String::from_utf8()
- Fix HTTP parsing and generation issues

# 1.1.0

Apr 10, 2022

- Update Path Matcher to support AnyAfter segments (\*\*)
- Remove Test Example
- Add Paste Bin App Example
- Add SocketHandler struct to hold socket interacting functions
- Fix Path Traversal Exploit O_O

# 1.0.0!

Mar 14, 2022

- Add ThreadPool Back!
- Tracing Feature
- Remove Middleware Interior Mutability by Default
- Make remove_address_port usable without Feature
- Add _end_ middleware to run after sending a request
- Make use of end middleware on logger

# 0.4.0

Feb 19, 2022

- Make serve static types public
- Fix File Uploading stuff
- Add a Prelude for afire essentials
- Optimize HTTP parser _(saving nanoseconds!)_
- More unit tests
- Middleware Error Handling!
- Make Route and Error Handler functions take closures
- Remove deprecated .all function (deprecated in 0.3.0)
- Remove deprecated .ip_string function (deprecated in 0.3.0)
- Finally remove deprecated .any function (deprecated in 0.1.5)
- Route take AsRef<str> instead of any Displayable Type
- Now .header takes in a key and value rather than a Header struct

# 0.3.0

Jan 25, 2022

- Add content types
- Update Logger syntax
- Allow changing socket buffer size
- Switch Server to more of a Builder
- Add Path parameters
- Redo Path Handling
- Update README Example
- Deprecate `.all` routes, Use .route(Method::Any, "\*", ...)
- Make `content_type` a built-in (not an extension)
- Rename 'path pram' to Path Parameters
- Update Data Example with Path Parameters
- Remove Threading Example
- Update Rate limit to be a Builder
- Update Rate limit Example
- Remove thread pool from project (for now)
- Make Custom Content Type use &str not String
- Make VERSION Public
- Add External Unit Tests remove_address_port
- Use the built-in `IpAddr` enum for server Ip
- Remove `.ip_string()` for `.ip.to_string()`
- Add `Response.close()` for closing a stream with no response
- Completely Redo Middleware, Now it can modify Requests / Responses
- Removed Server.middleware()
- Export Internal Functions
- Supply the Request to the Middleware Post Function

# 0.2.2

Dec 04, 2021

- Remove Debug Print Left in...
- Small changes to features
- This is mostly about the Debug Print

# 0.2.1

Dec 04, 2021

- Only Build common::remove_address_port if logger or rate-limiter are enabled
- Make Header name / value Public
- Serve Static Middleware
- Make Routes use Closures
- Remove Threadpool (for now)
- Make Error handler use a closure
- Rename `set_error_handler` to `error_handler`
- Rename `set_socket_timeout` to `socket_timeout`
- Update Serve Static Example to use Middleware
- Allow for Manually setting the reason phrase
- Support URL encoded cookies
- Rename `add_default_header` to `default_header`
- Store Raw Request data and Request body as `Vec<u8>`
- Fix Panic Handler feature compile problems
- Don't use an Option for Vec of default headers
- Fix Header Parsing
- Add a `header` method on Request to get headers

# 0.2.0

Nov 04, 2021

- Response Overhaul, Now more like a Response Builder
- Update _every_ example with new syntax...
- Small improvement to Query parsing
- Update SetCookie Function Names
- Update Cookie Example
- Add a Build Script to write the Readme from the docstring in lib.rs
- Use Generics for more functions that take &str / Strings to just impl Display
- Rename .every to .middleware
- Update Readme in /examples
- Add a dynamic buffer resize feature
- Update Logger Middleware to be a builder
- Add Path parameter Example in 04_data

# 0.1.7

Oct 27, 2021

- Add Panic Message to Error Handel
- Add http.rs to move raw http parsing out of server.rs
- Start / Start Threaded returns Option
- Add .unwrap to all server.starts in examples
- Add http.rs to move raw http parsing out of server.rs
- Don't give up on cookie parsing if cookie header is malformed
- Add optional Socket Timeout
- Add Socket Timeout Docs

# 0.1.6

Oct 20, 2021

- Add Example for Logging
- Add Example for Rate Limiter
- Improve Rate limiter
- Add More Function Docs
- Show Query data in Info Logger
- Ignore extra slashes in path
- Remove nose.txt... don't know how that got there :P
- Don't unwrap stream.read, ignore errors like a good programmer
- Fix Routing Issue
- Ignore Case in Method String
- Add different Reason Phrase for the status codes
- Update Server Header to add Version
- Cleanup Raw HTTP Parsing
- Fix / Update some examples
- Update Logger Middleware

# 0.1.5

Sep 17, 2021

- Add a route error handler
- Add `set_error_handler` fn to set the error handler
- Implement clone for more structs
- Add More Examples
- Put default headers after route headers
- Auto decode URL encoded Queries
- Update Readme
- Proper Spelling In Description
- Add support for Request Cookies
- Add Cookies to a Feature
- Add Support for Response Cookies
- Deprecate .any routes (Use `.route(Method::ANY...)` instead)
- Make Built in middleware less garbage

# 0.1.4

Sep 05, 2021

- Allow responding with bytes, not just strings
- Add Serving Favicon as example thing

# 0.1.3

Sep 03, 2021

- Add Support for query strings in paths
- Add More docs for Query

# 0.1.2

Sep 01, 2021

- Fix a bug where '.any' routes were not working

# 0.1.1

Aug 31, 2021

- Add Optional Rate limiter _beta_
- Update readme a bit
- Copy new readme to lib.rs
- Add internal docs to Ratelimit
- Add Optional Logger _beta_
- Update Keywords in Cargo.toml
- Update Version number in Cargo.toml
- Make a function to add default headers to a server
- Don't let Logger Crash in debug mode if there are no headers
- Code Cleanup

# 0.1.0

Aug 21, 2021

- Base Code<|MERGE_RESOLUTION|>--- conflicted
+++ resolved
@@ -1,9 +1,7 @@
-<<<<<<< HEAD
 # 2.3.0
 
 Coming Soon
 
-- Build extension docs on docs.rs
 - The thread pool can now be resized at runtime.
 - `Server::start_threaded` has been replaced with `Server::workers` to set the number of worker threads and the normal `Server::start`.
 - Supply a context to all route handlers.
@@ -37,7 +35,7 @@
 - Added a `current_thread` function to the threadpool.
 - Catch panics at the thread-pool level, not the route handler level.
   This will ensure that a worker will not die, even if internal afire code panics.
-=======
+
 # 2.2.1
 
 August 20, 2023
@@ -45,7 +43,6 @@
 - Properly support `ErrorKind::Interrupted` on streaming responses.
   Previously if a Reader returned any error, afire would just print an error and close the socket.
 - Build extension docs on docs.rs
->>>>>>> 386caad3
 
 # 2.2.0
 
